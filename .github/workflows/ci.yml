name: CI

on: [pull_request, workflow_dispatch]

jobs:
  lint:
    name: Lint
    runs-on: ubuntu-latest

    steps:
      - uses: actions/checkout@v3

      - name: Lint code
        run: |
          pipx run nox -s check_code

      - name: Check format
        run: |
          pipx run nox -s check_format

      - name: Type check
        run: |
          pipx run nox -s check_types

      - name: Build docs
        run: |
          pipx run nox -s docs

      - name: Build wheel
        run: |
          pipx run nox -s build

<<<<<<< HEAD
=======
  docs:
    name: Documentation
    runs-on: ubuntu-latest
    steps:
      - uses: actions/checkout@v3

      - name: Set up Python
        uses: actions/setup-python@v4
        with:
          python-version: "3.x"
          cache: "pip"
          cache-dependency-path: "pyproject.toml"

      - name: Install dependencies
        run: pip install -e .[doc]

      - name: Sphinx Build
        uses: ammaraskar/sphinx-action@0.4
        with:
          docs-folder: "docs/"

>>>>>>> bd272518
  tests:
    name: Test Python ${{ matrix.python_version }}
    runs-on: ubuntu-latest
    strategy:
      matrix:
        python_version: ["3.7", "3.8", "3.9", "3.10", "3.11"]

    steps:
      - uses: actions/checkout@v3

      - name: Set up Python
        uses: actions/setup-python@v4
        with:
          python-version: ${{ matrix.python_version }}
          cache: "pip"
          cache-dependency-path: "pyproject.toml"

      - name: Test
        run: |
          pipx run nox -s coverage --python ${{ matrix.python_version }}<|MERGE_RESOLUTION|>--- conflicted
+++ resolved
@@ -30,30 +30,6 @@
         run: |
           pipx run nox -s build
 
-<<<<<<< HEAD
-=======
-  docs:
-    name: Documentation
-    runs-on: ubuntu-latest
-    steps:
-      - uses: actions/checkout@v3
-
-      - name: Set up Python
-        uses: actions/setup-python@v4
-        with:
-          python-version: "3.x"
-          cache: "pip"
-          cache-dependency-path: "pyproject.toml"
-
-      - name: Install dependencies
-        run: pip install -e .[doc]
-
-      - name: Sphinx Build
-        uses: ammaraskar/sphinx-action@0.4
-        with:
-          docs-folder: "docs/"
-
->>>>>>> bd272518
   tests:
     name: Test Python ${{ matrix.python_version }}
     runs-on: ubuntu-latest

"""Parsing for PEP 503 -- Simple Repository API."""
import html
import html.parser
import re
import urllib.parse
from typing import Optional, Tuple

import attr
import packaging.specifiers

_NORMALIZE_RE = re.compile(r"[-_.]+")

PYPI_INDEX = "https://pypi.org/simple/"


def create_project_url(base_url, project_name):
    """Construct the project URL for a repository following PEP 503."""
    if base_url and not base_url.endswith("/"):
        base_url += "/"
    # https://www.python.org/dev/peps/pep-0503/#normalized-names
    normalized_project_name = _NORMALIZE_RE.sub("-", project_name).lower()
    # PEP 503:
    # The format of this URL is /<project>/ where the <project> is replaced by
    # the normalized name for that project, so a project named "HolyGrail" would
    # have a URL like /holygrail/.
    #
    # All URLs which respond with an HTML5 page MUST end with a / and the
    # repository SHOULD redirect the URLs without a / to add a / to the end.
    return "".join([base_url, normalized_project_name, "/"])


def _normalize_project_url(url):
    """Normalizes a project URL found in a repository index.

    If a repository is fully-compliant with PEP 503 this will be a no-op.
    If a repository is reasonably compliant with PEP 503 then the resulting URL
    will be usable.

    """
    url_no_trailing_slash = url.rstrip("/")  # Explicitly added back later.
    base_url, _, project_name = url_no_trailing_slash.rpartition("/")
    return create_project_url(base_url, project_name)


class _SimpleIndexHTMLParser(html.parser.HTMLParser):

    """Parse the HTML of a repository index page."""

    # PEP 503:
    # Within a repository, the root URL (/) MUST be a valid HTML5 page with a
    # single anchor element per project in the repository.

    def __init__(self):
        super().__init__()
        self._parsing_anchor = False
        self._url = None
        self._name = None
        self.mapping = {}

    def handle_starttag(self, tag, attrs):
        # PEP 503:
        # There may be any other HTML elements on the API pages as long as the
        # required anchor elements exist.
        if tag != "a":
            return
        self._parsing_anchor = True
        self._url = dict(attrs).get("href")

    def handle_endtag(self, tag):
        if tag != "a":
            return
        elif self._name and self._url:
            self.mapping[self._name] = _normalize_project_url(self._url)

        self._name = self._url = None
        self._parsing_anchor = False

    def handle_data(self, data):
        if self._parsing_anchor:
            self._name = data


def parse_repo_index(html):
    """Parse the HTML of a repository index page."""
    parser = _SimpleIndexHTMLParser()
    parser.feed(html)
    return parser.mapping


@attr.s(frozen=True)
class ArchiveLink:

    """Data related to a link to an archive file."""

<<<<<<< HEAD
    filename: str
    url: str
    requires_python: packaging.specifiers.SpecifierSet
    hash_: Optional[Tuple[str, str]] = None  # Optional since `(None, None)` is true.
    gpg_sig: Optional[bool] = None
    yanked: Tuple[bool, str] = (False, "")
=======
    filename: str = attr.ib()
    url: str = attr.ib()
    requires_python: packaging.specifiers.SpecifierSet = attr.ib()
    hash_: Optional[Tuple[str, str]] = attr.ib(default=None)
    gpg_sig: Optional[bool] = attr.ib(default=None)
    # yanked: Tuple[bool, str] = attr.ib(default=(False, ""))
>>>>>>> 648edb3d


class _ArchiveLinkHTMLParser(html.parser.HTMLParser):
    def __init__(self):
        self.archive_links = []
        super().__init__()

    def handle_starttag(self, tag, attrs_list):
        if tag != "a":
            return
        attrs = dict(attrs_list)
        # PEP 503:
        # The href attribute MUST be a URL that links to the location of the
        # file for download ...
        full_url = attrs["href"]
        parsed_url = urllib.parse.urlparse(full_url)
        # PEP 503:
        # ... the text of the anchor tag MUST match the final path component
        # (the filename) of the URL.
        _, _, raw_filename = parsed_url.path.rpartition("/")
        filename = urllib.parse.unquote(raw_filename)
        url = urllib.parse.urlunparse((*parsed_url[:5], ""))
        hash_ = None
        # PEP 503:
        # The URL SHOULD include a hash in the form of a URL fragment with the
        # following syntax: #<hashname>=<hashvalue> ...
        if parsed_url.fragment:
            hash_algo, hash_value = parsed_url.fragment.split("=", 1)
            hash_ = hash_algo.lower(), hash_value
        # PEP 503:
        # A repository MAY include a data-requires-python attribute on a file
        # link. This exposes the Requires-Python metadata field ...
        # In the attribute value, < and > have to be HTML encoded as &lt; and
        # &gt;, respectively.
        requires_python_data = html.unescape(attrs.get("data-requires-python", ""))
        requires_python = packaging.specifiers.SpecifierSet(requires_python_data)
        # PEP 503:
        # A repository MAY include a data-gpg-sig attribute on a file link with
        # a value of either true or false ...
        gpg_sig = attrs.get("data-gpg-sig")
        if gpg_sig:
            gpg_sig = gpg_sig == "true"
        # PEP 592:
        # Links in the simple repository MAY have a data-yanked attribute which
        # may have no value, or may have an arbitrary string as a value.
        yanked = "data-yanked" in attrs, attrs.get("data-yanked") or ""

        self.archive_links.append(
            ArchiveLink(filename, url, requires_python, hash_, gpg_sig, yanked)
        )


def parse_archive_links(html):
    """Parse the HTML of an archive links page."""
    parser = _ArchiveLinkHTMLParser()
    parser.feed(html)
    return parser.archive_links<|MERGE_RESOLUTION|>--- conflicted
+++ resolved
@@ -92,21 +92,12 @@
 
     """Data related to a link to an archive file."""
 
-<<<<<<< HEAD
-    filename: str
-    url: str
-    requires_python: packaging.specifiers.SpecifierSet
-    hash_: Optional[Tuple[str, str]] = None  # Optional since `(None, None)` is true.
-    gpg_sig: Optional[bool] = None
-    yanked: Tuple[bool, str] = (False, "")
-=======
     filename: str = attr.ib()
     url: str = attr.ib()
     requires_python: packaging.specifiers.SpecifierSet = attr.ib()
     hash_: Optional[Tuple[str, str]] = attr.ib(default=None)
     gpg_sig: Optional[bool] = attr.ib(default=None)
-    # yanked: Tuple[bool, str] = attr.ib(default=(False, ""))
->>>>>>> 648edb3d
+    yanked: Tuple[bool, str] = attr.ib(default=(False, ""))
 
 
 class _ArchiveLinkHTMLParser(html.parser.HTMLParser):

"""Utilities to help with Simple repository API responses.

This module helps with the JSON-based Simple repository API by providing
:class:`~typing.TypedDict` definitions for API responses. For HTML-based
responses, functions are provided to convert the HTML to the equivalent JSON
response.

This module implements :pep:`503`, :pep:`592`, :pep:`629`, :pep:`658`,
:pep:`691`, :pep:`700`, :pep:`714`, and :pep:`740` of the
:external:ref:`Simple repository API <simple-repository-api>`.

"""

from __future__ import annotations

import html
import html.parser
import json
import urllib.parse
import warnings
from typing import Any, Dict, List, Literal, Optional, TypedDict, Union

import packaging.utils

# Python < 3.10
from typing_extensions import TypeAlias

ACCEPT_JSON_LATEST = "application/vnd.pypi.simple.latest+json"
"""The ``Accept`` header value for the latest version of the JSON API.

Use of this value is generally discouraged as major versions of the JSON API are
not guaranteed to be backwards compatible, and thus may result in a response
that code cannot handle.

"""
ACCEPT_JSON_V1 = "application/vnd.pypi.simple.v1+json"
"""The ``Accept`` header value for version 1 of the JSON API."""
_ACCEPT_HTML_VALUES = ["application/vnd.pypi.simple.v1+html", "text/html"]
ACCEPT_HTML = f"{_ACCEPT_HTML_VALUES[0]}, {_ACCEPT_HTML_VALUES[1]};q=0.01"
"""The ``Accept`` header value for the HTML API."""
ACCEPT_SUPPORTED = ", ".join(
    [
        ACCEPT_JSON_V1,
        f"{_ACCEPT_HTML_VALUES[0]};q=0.02",
        f"{_ACCEPT_HTML_VALUES[1]};q=0.01",
    ]
)
"""The ``Accept`` header for the MIME types that :func:`parse_project_index` and
:func:`parse_project_details` support."""


class UnsupportedAPIVersion(Exception):
    """The major version of an API response is not supported."""

    def __init__(self, version: str) -> None:
        """Initialize the exception with a message based on the provided version."""
        super().__init__(f"Unsupported API major version: {version!r}")


class APIVersionWarning(Warning):
    """The minor version of an API response is not supported."""

    def __init__(self, version: str) -> None:
        """Initialize the warning with a message based on the provided version."""
        super().__init__(f"Unsupported API minor version: {version!r}")


class UnsupportedMIMEType(Exception):
    """An unsupported MIME type was provided in a ``Content-Type`` header."""


_Meta_1_0 = TypedDict("_Meta_1_0", {"api-version": Literal["1.0"]})
_Meta_1_1 = TypedDict("_Meta_1_1", {"api-version": Literal["1.1"]})
_Meta_1_3 = TypedDict("_Meta_1_3", {"api-version": Literal["1.3"]})


class ProjectIndex_1_0(TypedDict):
    """A :class:`~typing.TypedDict` for a project index (:pep:`691`)."""

    meta: _Meta_1_0
    projects: List[Dict[Literal["name"], str]]


class ProjectIndex_1_1(TypedDict):
    """A :class:`~typing.TypedDict` for a project index (:pep:`700`)."""

    meta: _Meta_1_1
    projects: List[Dict[Literal["name"], str]]


class ProjectIndex_1_3(TypedDict):
    """A :class:`~typing.TypedDict` for a project index (:pep:`740`)."""

    meta: _Meta_1_3
    projects: List[Dict[Literal["name"], str]]


ProjectIndex: TypeAlias = Union[ProjectIndex_1_0, ProjectIndex_1_1, ProjectIndex_1_3]


_HashesDict: TypeAlias = Dict[str, str]

_OptionalProjectFileDetails_1_0 = TypedDict(
    "_OptionalProjectFileDetails_1_0",
    {
        "requires-python": str,
        "dist-info-metadata": Union[bool, _HashesDict],
        "gpg-sig": bool,
        "yanked": Union[bool, str],
        # PEP 714
        "core-metadata": Union[bool, _HashesDict],  # PEP 714
    },
    total=False,
)


class ProjectFileDetails_1_0(_OptionalProjectFileDetails_1_0):
    """A :class:`~typing.TypedDict` for the ``files`` key of :class:`ProjectDetails_1_0`."""

    filename: str
    url: str
    hashes: _HashesDict


_OptionalProjectFileDetails_1_1 = TypedDict(
    "_OptionalProjectFileDetails_1_1",
    {
        "requires-python": str,
        "dist-info-metadata": Union[bool, _HashesDict],  # Deprecated by PEP 714
        "gpg-sig": bool,
        "yanked": Union[bool, str],
        # PEP 700
        "upload-time": str,
        # PEP 714
        "core-metadata": Union[bool, _HashesDict],
    },
    total=False,
)


class ProjectFileDetails_1_1(_OptionalProjectFileDetails_1_1):
    """A :class:`~typing.TypedDict` for the ``files`` key of :class:`ProjectDetails_1_1`."""

    filename: str
    url: str
    hashes: _HashesDict
    # PEP 700
    size: int


_OptionalProjectFileDetails_1_3 = TypedDict(
    "_OptionalProjectFileDetails_1_3",
    {
        "requires-python": str,
        "dist-info-metadata": Union[bool, _HashesDict],  # Deprecated by PEP 714
        "gpg-sig": bool,
        "yanked": Union[bool, str],
        # PEP 700
        "upload-time": str,
        # PEP 714
        "core-metadata": Union[bool, _HashesDict],
        # PEP 740
        "provenance": str,
    },
    total=False,
)


class ProjectFileDetails_1_3(_OptionalProjectFileDetails_1_3):
    """A :class:`~typing.TypedDict` for the ``files`` key of :class:`ProjectDetails_1_3`."""

    filename: str
    url: str
    hashes: _HashesDict
    # PEP 700
    size: int


ProjectFileDetails: TypeAlias = Union[
    ProjectFileDetails_1_0, ProjectFileDetails_1_1, ProjectFileDetails_1_3
]


class ProjectDetails_1_0(TypedDict):
    """A :class:`~typing.TypedDict` for a project details response (:pep:`691`)."""

    meta: _Meta_1_0
    name: packaging.utils.NormalizedName
    files: list[ProjectFileDetails_1_0]


class ProjectDetails_1_1(TypedDict):
    """A :class:`~typing.TypedDict` for a project details response (:pep:`700`)."""

    meta: _Meta_1_1
    name: packaging.utils.NormalizedName
    files: list[ProjectFileDetails_1_1]
    # PEP 700
    versions: List[str]


class ProjectDetails_1_3(TypedDict):
    """A :class:`~typing.TypedDict` for a project details response (:pep:`740`)."""

    meta: _Meta_1_3
    name: packaging.utils.NormalizedName
    files: list[ProjectFileDetails_1_3]
    # PEP 700
    versions: List[str]


ProjectDetails: TypeAlias = Union[
    ProjectDetails_1_0, ProjectDetails_1_1, ProjectDetails_1_3
]


def _check_version(tag: str, attrs: Dict[str, Optional[str]]) -> None:
    if (
        tag == "meta"
        and attrs.get("name") == "pypi:repository-version"
        and "content" in attrs
        and attrs["content"]
    ):
        version = attrs["content"]
        major_version, minor_version = map(int, version.split("."))
        if major_version != 1:
            raise UnsupportedAPIVersion(version)
        elif minor_version > 1:
            warnings.warn(APIVersionWarning(version), stacklevel=7)


class _SimpleIndexHTMLParser(html.parser.HTMLParser):
    # PEP 503:
    # Within a repository, the root URL (/) MUST be a valid HTML5 page with a
    # single anchor element per project in the repository.

    def __init__(self) -> None:
        super().__init__()
        self._parsing_anchor = False
        self.names: List[str] = []

    def handle_starttag(
        self, tag: str, attrs_list: list[tuple[str, Optional[str]]]
    ) -> None:
        _check_version(tag, dict(attrs_list))
        if tag != "a":
            return
        self._parsing_anchor = True

    def handle_endtag(self, tag: str) -> None:
        if tag != "a":
            return
        self._parsing_anchor = False

    def handle_data(self, data: str) -> None:
        if self._parsing_anchor:
            self.names.append(data)


def from_project_index_html(html: str) -> ProjectIndex_1_0:
    """Convert the HTML response of a repository index page to a :pep:`691` response."""
    parser = _SimpleIndexHTMLParser()
    parser.feed(html)
    project_index: ProjectIndex_1_0 = {
        "meta": {"api-version": "1.0"},
        "projects": [{"name": name} for name in parser.names],
    }
    return project_index


class _ArchiveLinkHTMLParser(html.parser.HTMLParser):
    def __init__(self) -> None:
        self.archive_links: List[Dict[str, Any]] = []
        super().__init__()

    def handle_starttag(
        self, tag: str, attrs_list: list[tuple[str, Optional[str]]]
    ) -> None:
        attrs = dict(attrs_list)
        _check_version(tag, attrs)
        if tag != "a":
            return
        # PEP 503:
        # The href attribute MUST be a URL that links to the location of the
        # file for download ...
        if "href" not in attrs or not attrs["href"]:
            return
        full_url: str = attrs["href"]
        parsed_url = urllib.parse.urlparse(full_url)
        # PEP 503:
        # ... the text of the anchor tag MUST match the final path component
        # (the filename) of the URL.
        _, _, raw_filename = parsed_url.path.rpartition("/")
        filename = urllib.parse.unquote(raw_filename)
        url = urllib.parse.urlunparse((*parsed_url[:5], ""))
        args: Dict[str, Any] = {"filename": filename, "url": url}
        # PEP 503:
        # The URL SHOULD include a hash in the form of a URL fragment with the
        # following syntax: #<hashname>=<hashvalue> ...
        if parsed_url.fragment:
            hash_algo, hash_value = parsed_url.fragment.split("=", 1)
            args["hashes"] = hash_algo.lower(), hash_value
        # PEP 503:
        # A repository MAY include a data-requires-python attribute on a file
        # link. This exposes the Requires-Python metadata field ...
        # In the attribute value, < and > have to be HTML encoded as &lt; and
        # &gt;, respectively.
<<<<<<< HEAD
        if attrs.get("data-requires-python"):
            requires_python_data = html.unescape(attrs["data-requires-python"])  # type: ignore
=======
        if requires_python := attrs.get("data-requires-python"):
            requires_python_data = html.unescape(requires_python)
>>>>>>> 2db20c96
            args["requires-python"] = requires_python_data
        # PEP 503:
        # A repository MAY include a data-gpg-sig attribute on a file link with
        # a value of either true or false ...
        if "data-gpg-sig" in attrs:
            args["gpg-sig"] = attrs["data-gpg-sig"] == "true"
        # PEP 592:
        # Links in the simple repository MAY have a data-yanked attribute which
        # may have no value, or may have an arbitrary string as a value.
        if "data-yanked" in attrs:
            args["yanked"] = attrs.get("data-yanked") or True
        # PEP 658:
        # ... each anchor tag pointing to a distribution MAY have a
        # data-dist-info-metadata attribute.
        # PEP 714:
        # Clients consuming any of the HTML representations of the Simple API
        # MUST read the PEP 658 metadata from the key data-core-metadata if it
        # is present. They MAY optionally use the legacy data-dist-info-metadata
        # if it is present but data-core-metadata is not.
        metadata_fields = ["data-core-metadata", "data-dist-info-metadata"]
        if any((metadata_field := field) in attrs for field in metadata_fields):
            found_metadata = attrs.get(metadata_field)
            if found_metadata and found_metadata != "true":
                # The repository SHOULD provide the hash of the Core Metadata
                # file as the data-dist-info-metadata attribute's value using
                # the syntax <hashname>=<hashvalue>, where <hashname> is the
                # lower cased name of the hash function used, and <hashvalue> is
                # the hex encoded digest.
                algorithm, _, hash_ = found_metadata.partition("=")
                metadata = (algorithm.lower(), hash_)
            else:
                # The repository MAY use true as the attribute's value if a hash
                # is unavailable.
                metadata = "", ""
            args["metadata"] = metadata

        self.archive_links.append(args)


def create_project_url(base_url: str, project_name: str) -> str:
    """Construct the URL for a project hosted on a server at *base_url*."""
    if base_url and not base_url.endswith("/"):
        base_url += "/"  # Normalize for easier use w/ str.join() later.
    # PEP 503:
    # The format of this URL is /<project>/ where the <project> is replaced by
    # the normalized name for that project, so a project named "HolyGrail" would
    # have a URL like /holygrail/.
    #
    # All URLs which respond with an HTML5 page MUST end with a / and the
    # repository SHOULD redirect the URLs without a / to add a / to the end.
    return "".join([base_url, packaging.utils.canonicalize_name(project_name), "/"])


def from_project_details_html(html: str, name: str) -> ProjectDetails_1_0:
    """Convert the HTML response for a project details page to a :pep:`691` response.

    Due to HTML project details pages lacking the name of the project, it must
    be specified via the *name* parameter to fill in the JSON data.
    """
    parser = _ArchiveLinkHTMLParser()
    parser.feed(html)
    files: List[ProjectFileDetails_1_0] = []
    for archive_link in parser.archive_links:
        details: ProjectFileDetails_1_0 = {
            "filename": archive_link["filename"],
            "url": archive_link["url"],
            "hashes": {},
        }
        if "hashes" in archive_link:
            details["hashes"] = dict([archive_link["hashes"]])
        if "metadata" in archive_link:
            algorithm, value = archive_link["metadata"]
            if algorithm:
                value = {algorithm: value}
            else:
                value = True
            for key in ["core-metadata", "dist-info-metadata"]:
                details[key] = value  # type: ignore[literal-required]
        for key in {"requires-python", "yanked", "gpg-sig"}:
            if key in archive_link:
                details[key] = archive_link[key]  # type: ignore[literal-required]
        files.append(details)
    return {
        "meta": {"api-version": "1.0"},
        "name": packaging.utils.canonicalize_name(name),
        "files": files,
    }


def parse_project_index(data: str, content_type: str) -> ProjectIndex:
    """Parse an HTTP response for a project index.

    The text of the body and ``Content-Type`` header are expected to be passed
    in as *data* and *content_type* respectively. This allows for the user to
    not have to concern themselves with what form the response came back in.

    If the specified *content_type* is not supported,
    :exc:`UnsupportedMIMEType` is raised.
    """
    if content_type == ACCEPT_JSON_V1:
        return json.loads(data)
    elif any(content_type.startswith(mime_type) for mime_type in _ACCEPT_HTML_VALUES):
        return from_project_index_html(data)
    else:
        raise UnsupportedMIMEType(f"Unsupported MIME type: {content_type}")


def parse_project_details(data: str, content_type: str, name: str) -> ProjectDetails:
    """Parse an HTTP response for a project's details.

    The text of the body and ``Content-Type`` header are expected to be passed
    in as *data* and *content_type* respectively. This allows for the user to
    not have to concern themselves with what form the response came back in.
    The *name* parameter is for the name of the project whose details have been
    fetched.

    If the specified *content_type* is not supported,
    :exc:`UnsupportedMIMEType` is raised.
    """
    if content_type == ACCEPT_JSON_V1:
        return json.loads(data)
    elif any(content_type.startswith(mime_type) for mime_type in _ACCEPT_HTML_VALUES):
        return from_project_details_html(data, name)
    else:
        raise UnsupportedMIMEType(f"Unsupported MIME type: {content_type}")<|MERGE_RESOLUTION|>--- conflicted
+++ resolved
@@ -305,13 +305,8 @@
         # link. This exposes the Requires-Python metadata field ...
         # In the attribute value, < and > have to be HTML encoded as &lt; and
         # &gt;, respectively.
-<<<<<<< HEAD
-        if attrs.get("data-requires-python"):
-            requires_python_data = html.unescape(attrs["data-requires-python"])  # type: ignore
-=======
         if requires_python := attrs.get("data-requires-python"):
             requires_python_data = html.unescape(requires_python)
->>>>>>> 2db20c96
             args["requires-python"] = requires_python_data
         # PEP 503:
         # A repository MAY include a data-gpg-sig attribute on a file link with

"""Parsing for PEP 503 -- Simple Repository API."""
from __future__ import annotations

import dataclasses
import html
import html.parser
import re
from typing import Optional, Tuple
import urllib.parse

import packaging.specifiers


_NORMALIZE_RE = re.compile(r"[-_.]+")


def create_project_url(base_url, project_name):
    """Construct the project URL for a repository following PEP 503."""
    if not base_url.endswith("/"):
        base_url += "/"
    # https://www.python.org/dev/peps/pep-0503/#normalized-names
    normalized_project_name = _NORMALIZE_RE.sub("-", project_name).lower()
    # PEP 503:
    # The format of this URL is /<project>/ where the <project> is replaced by
    # the normalized name for that project, so a project named "HolyGrail" would
    # have a URL like /holygrail/.
    #
    # All URLs which respond with an HTML5 page MUST end with a / and the
    # repository SHOULD redirect the URLs without a / to add a / to the end.
    return "".join([base_url, normalized_project_name, "/"])


def _normalize_project_url(url):
    """Normalizes a project URL found in a repository index.

    If a repository is fully-compliant with PEP 503 this will be a no-op.
    If a repository is reasonably compliant with PEP 503 then the resulting URL
    will be usable.

    """
    url_no_trailing_slash = url.rstrip("/")  # Explicitly added back later.
    base_url, _, project_name = url_no_trailing_slash.rpartition("/")
    return create_project_url(base_url, project_name)


class _SimpleIndexHTMLParser(html.parser.HTMLParser):

    """Parse the HTML of a repository index page."""

    # PEP 503:
    # Within a repository, the root URL (/) MUST be a valid HTML5 page with a
    # single anchor element per project in the repository.

    def __init__(self):
        super().__init__()
        self._parsing_anchor = False
        self._url = None
        self._name = None
        self.mapping = {}

    def handle_starttag(self, tag, attrs):
        # PEP 503:
        # There may be any other HTML elements on the API pages as long as the
        # required anchor elements exist.
        if tag != "a":
            return
        self._parsing_anchor = True
        self._url = dict(attrs).get("href")

    def handle_endtag(self, tag):
        if tag != "a":
            return
        elif self._name and self._url:
            self.mapping[self._name] = _normalize_project_url(self._url)

        self._name = self._url = None
        self._parsing_anchor = False

    def handle_data(self, data):
        if self._parsing_anchor:
            self._name = data


def parse_repo_index(index_html):
    """Parse the HTML for a repository index page."""
    parser = _SimpleIndexHTMLParser()
    parser.feed(index_html)
    return parser.mapping


<<<<<<< HEAD
@dataclasses.dataclass
=======
# XXX Draft code for archive links parsing =====================================

# Data to store for the simple project index:
# - filename
# - url
# - hash? (algorithm, digest)
# - data-gpg-sig (bool)
# - data-requires-python (python_version escaped)


@dataclasses.dataclass(frozen=True)
>>>>>>> c611b704
class ArchiveLink:
    filename: str
    url: str
    requires_python: packaging.specifiers.SpecifierSet
    hash_: Optional[Tuple[str, str]]
    gpg_sig: Optional[bool]


class _ArchiveLinkHTMLParser(html.parser.HTMLParser):
    def __init__(self):
        self.archive_links = []
        super().__init__()

    def handle_starttag(self, tag, attrs_list):
        if tag != "a":
            return
        attrs = dict(attrs_list)
<<<<<<< HEAD

        # PEP 503:
        # The href attribute MUST be a URL that links to the location of the
        # file for download ...
        full_url = attrs["href"]
        parsed_url = urllib.parse.urlparse(full_url)
        # PEP 503:
        # ... the text of the anchor tag MUST match the final path component
        # (the filename) of the URL.
        _, _, raw_filename = parsed_url.path.rpartition("/")
        filename = html.unescape(raw_filename)
        url = urllib.parse.urlunparse((*parsed_url[:5], ""))
        hash_ = None
        # PEP 503:
        # The URL SHOULD include a hash in the form of a URL fragment with the
        # following syntax: #<hashname>=<hashvalue> ...
        if parsed_url.fragment:
            hash_algo, hash_value = parsed_url.fragment.split("=", 1)
            hash_ = hash_algo.lower(), hash_value
        # PEP 503:
        # A repository MAY include a data-requires-python attribute on a file
        # link. This exposes the Requires-Python metadata field ...
        # In the attribute value, < and > have to be HTML encoded as &lt; and
        # &gt;, respectively.
        requires_python_data = html.unescape(attrs.get("data-requires-python", ""))
        requires_python = packaging.specifiers.SpecifierSet(requires_python_data)
        # PEP 503:
        # A repository MAY include a data-gpg-sig attribute on a file link with
        # a value of either true or false ...
        if gpg_sig := attrs.get("data-gpg-sig"):
            gpg_sig = gpg_sig == "true"
=======
        self._file["url"] = attrs.get("href")

        if gpg_sig := attrs.get("data-gpg-sig", None):
            gpg_sig = gpg_sig == "true"
        self._file["gpg_sig"] = gpg_sig
        self._file["requires_python"] = attrs.get("data-requires-python")

    def handle_endtag(self, tag):
        if tag != "a":
            return
        elif self._file.get("url") and self._file.get("filename"):
            self.files.append(ArchiveLink._fromfiledetails(self._file))

        self._file = {}
        self._parsing_anchor = False
>>>>>>> c611b704

        self.archive_links.append(
            ArchiveLink(filename, url, requires_python, hash_, gpg_sig)
        )


def parse_archive_links(index_html):
    """Translate a simple file index into a map of filename:file-data."""
<<<<<<< HEAD
    parser = _ArchiveLinkHTMLParser()
    parser.feed(index_html)
    return parser.archive_links
=======
    # for each simple file anchor set, consisting of
    # href, cdata, and attributes, construct an ArchiveLink
    # and add it to the set of files contained in a version member
    # of a dict
    parser = _ArchiveLinkHTMLParser()
    parser.feed(index_html)
    return parser.files
>>>>>>> c611b704
<|MERGE_RESOLUTION|>--- conflicted
+++ resolved
@@ -88,21 +88,7 @@
     return parser.mapping
 
 
-<<<<<<< HEAD
-@dataclasses.dataclass
-=======
-# XXX Draft code for archive links parsing =====================================
-
-# Data to store for the simple project index:
-# - filename
-# - url
-# - hash? (algorithm, digest)
-# - data-gpg-sig (bool)
-# - data-requires-python (python_version escaped)
-
-
 @dataclasses.dataclass(frozen=True)
->>>>>>> c611b704
 class ArchiveLink:
     filename: str
     url: str
@@ -120,8 +106,6 @@
         if tag != "a":
             return
         attrs = dict(attrs_list)
-<<<<<<< HEAD
-
         # PEP 503:
         # The href attribute MUST be a URL that links to the location of the
         # file for download ...
@@ -152,23 +136,6 @@
         # a value of either true or false ...
         if gpg_sig := attrs.get("data-gpg-sig"):
             gpg_sig = gpg_sig == "true"
-=======
-        self._file["url"] = attrs.get("href")
-
-        if gpg_sig := attrs.get("data-gpg-sig", None):
-            gpg_sig = gpg_sig == "true"
-        self._file["gpg_sig"] = gpg_sig
-        self._file["requires_python"] = attrs.get("data-requires-python")
-
-    def handle_endtag(self, tag):
-        if tag != "a":
-            return
-        elif self._file.get("url") and self._file.get("filename"):
-            self.files.append(ArchiveLink._fromfiledetails(self._file))
-
-        self._file = {}
-        self._parsing_anchor = False
->>>>>>> c611b704
 
         self.archive_links.append(
             ArchiveLink(filename, url, requires_python, hash_, gpg_sig)
@@ -177,16 +144,6 @@
 
 def parse_archive_links(index_html):
     """Translate a simple file index into a map of filename:file-data."""
-<<<<<<< HEAD
     parser = _ArchiveLinkHTMLParser()
     parser.feed(index_html)
-    return parser.archive_links
-=======
-    # for each simple file anchor set, consisting of
-    # href, cdata, and attributes, construct an ArchiveLink
-    # and add it to the set of files contained in a version member
-    # of a dict
-    parser = _ArchiveLinkHTMLParser()
-    parser.feed(index_html)
-    return parser.files
->>>>>>> c611b704
+    return parser.archive_links
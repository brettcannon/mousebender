"""Tests for mousebender.simple."""
import importlib.resources

import pytest

from mousebender import simple

from . import data


class TestProjectURLConstruction:

    """Tests for mousebender.simple.create_project_url()."""

    @pytest.mark.parametrize("base_url", ["/simple/", "/simple"])
    def test_url_joining(self, base_url):
        url = simple.create_project_url(base_url, "hello")
        assert url == "/simple/hello/"

    def test_project_name_lowercased(self):
        url = simple.create_project_url("/", "THEPROJECTNAME")
        assert url == "/theprojectname/"

    def test_project_name_normalized(self):
        normal_url = simple.create_project_url("/", "the_project.name.-_.-_here")
        assert normal_url == "/the-project-name-here/"

    def test_only_project_name_in_url_normalized(self):
        url = simple.create_project_url(
            "https://terribly_awesome.com/So/Simple/", "THE_project.name.-_.-_here"
        )
        assert url == "https://terribly_awesome.com/So/Simple/the-project-name-here/"


class TestRepoIndexParsing:

    """Tests for mousebender.simple.parse_repo_index()."""

    def test_baseline(self):
        index_html = importlib.resources.read_text(data, "simple.index.html")
        index = simple.parse_repo_index(index_html)
        assert "numpy" in index
        assert index["numpy"] == "/simple/numpy/"
        assert len(index) == 212_862

    def test_no_cdata(self):
        index_html = (
            "<html><head></head><body><a href='https://no.url/here'></a></body></html>"
        )
        index = simple.parse_repo_index(index_html)
        assert not index

    def test_no_href(self):
        index_html = "<html><head></head><body><a>my-cdata-package</a></body></html>"
        index = simple.parse_repo_index(index_html)
        assert not index

    def test_project_url_normalization_complete(self):
        index_html = """
            <html>
                <body>
                    <a href="/project/PACKAGE-NAME">package-name</a>
                </body>
            </html>
        """
        index = simple.parse_repo_index(index_html)
        assert index["package-name"] == "/project/package-name/"

    def test_project_name_not_normalized(self):
        index_html = """
            <html>
                <body>
                    <a href="/project/package-name">PACKAGE-NAME</a>
                </body>
            </html>
        """
        index = simple.parse_projects_index(index_html)
        assert index["PACKAGE-NAME"] == "/project/package-name/"


class TestPackageIndexParsing:

    dummy_data = """<!DOCTYPE html>
        <html>
        <head>
            <title>Links for test_package</title>
        </head>
        <body>
            <h1>Links for test_package</h1>
            <a href="/packages/1/test_package-1.0.0-cp37-cp37m-win_amd64.whl#sha256=windows100" data-requires-python="&gt;=3.7">test_package-1.0.0-cp37-cp37m-win_amd64.whl</a><br/>
            <a href="/packages/1/test_package-1.0.0-cp37-cp37m-manylinux1_x86_64.whl#sha256=linux100" data-requires-python="&gt;=3.7">test_package-1.0.0-cp37-cp37m-manylinux1_x86_64.whl</a><br/>
            <a href="/packages/1/test_package-1.0.0-cp37-cp37m-macosx_10_9_x86_64.whl#sha256=mac100" data-requires-python="&gt;=3.7">test_package-1.0.0-cp37-cp37m-macosx_10_9_x86_64.whl</a><br/>

            <a href="/packages/1/test_package-2.0.0-cp37-cp37m-win_amd64.whl#sha256=windows200" data-requires-python="&gt;=3.8" data-gpg-sig="false">test_package-2.0.0-cp37-cp37m-win_amd64.whl</a><br/>
            <a href="/packages/1/test_package-2.0.0-cp37-cp37m-manylinux1_x86_64.whl#sha256=linux200" data-requires-python="&gt;=3.8" data-gpg-sig="false">test_package-2.0.0-cp37-cp37m-manylinux1_x86_64.whl</a><br/>
            <a href="/packages/1/test_package-2.0.0-cp37-cp37m-macosx_10_9_x86_64.whl#sha256=mac200" data-requires-python="&gt;=3.8" data-gpg-sig="false">test_package-2.0.0-cp37-cp37m-macosx_10_9_x86_64.whl</a><br/>

            <a href="/packages/1/test_package-3.0.0-cp37-cp37m-win_amd64.whl#sha256=windows300" data-requires-python="&gt;=3.8.1" data-gpg-sig="true">test_package-3.0.0-cp37-cp37m-win_amd64.whl</a><br/>
            <a href="/packages/1/test_package-3.0.0-cp37-cp37m-manylinux1_x86_64.whl#sha256=linux300" data-requires-python="&gt;=3.8.1" data-gpg-sig="true">test_package-3.0.0-cp37-cp37m-manylinux1_x86_64.whl</a><br/>
            <a href="/packages/1/test_package-3.0.0-cp37-cp37m-macosx_10_9_x86_64.whl#sha256=mac300" data-requires-python="&gt;=3.8.1" data-gpg-sig="true">test_package-3.0.0-cp37-cp37m-macosx_10_9_x86_64.whl</a><br/>
        </body>
        </html>
<<<<<<< HEAD
    """
    index = simple.parse_projects_index(index_html)
    assert index["package-name"] == "/project/package-name/"


class TestPackageIndexParsing:

    dummy_data = """<!DOCTYPE html>
        <html>
        <head>
            <title>Links for test_package</title>
        </head>
        <body>
            <h1>Links for test_package</h1>
            <a href="/packages/1/test_package-1.0.0-cp37-cp37m-win_amd64.whl#sha256=windows100" data-requires-python="&gt;=3.7">test_package-1.0.0-cp37-cp37m-win_amd64.whl</a><br/>
            <a href="/packages/1/test_package-1.0.0-cp37-cp37m-manylinux1_x86_64.whl#sha256=linux100" data-requires-python="&gt;=3.7">test_package-1.0.0-cp37-cp37m-manylinux1_x86_64.whl</a><br/>
            <a href="/packages/1/test_package-1.0.0-cp37-cp37m-macosx_10_9_x86_64.whl#sha256=mac100" data-requires-python="&gt;=3.7">test_package-1.0.0-cp37-cp37m-macosx_10_9_x86_64.whl</a><br/>

            <a href="/packages/1/test_package-2.0.0-cp37-cp37m-win_amd64.whl#sha256=windows200" data-requires-python="&gt;=3.8" data-gpg-sig="false">test_package-2.0.0-cp37-cp37m-win_amd64.whl</a><br/>
            <a href="/packages/1/test_package-2.0.0-cp37-cp37m-manylinux1_x86_64.whl#sha256=linux200" data-requires-python="&gt;=3.8" data-gpg-sig="false">test_package-2.0.0-cp37-cp37m-manylinux1_x86_64.whl</a><br/>
            <a href="/packages/1/test_package-2.0.0-cp37-cp37m-macosx_10_9_x86_64.whl#sha256=mac200" data-requires-python="&gt;=3.8" data-gpg-sig="false">test_package-2.0.0-cp37-cp37m-macosx_10_9_x86_64.whl</a><br/>

            <a href="/packages/1/test_package-3.0.0-cp37-cp37m-win_amd64.whl#sha256=windows300" data-requires-python="&gt;=3.8.1" data-gpg-sig="true">test_package-3.0.0-cp37-cp37m-win_amd64.whl</a><br/>
            <a href="/packages/1/test_package-3.0.0-cp37-cp37m-manylinux1_x86_64.whl#sha256=linux300" data-requires-python="&gt;=3.8.1" data-gpg-sig="true">test_package-3.0.0-cp37-cp37m-manylinux1_x86_64.whl</a><br/>
            <a href="/packages/1/test_package-3.0.0-cp37-cp37m-macosx_10_9_x86_64.whl#sha256=mac300" data-requires-python="&gt;=3.8.1" data-gpg-sig="true">test_package-3.0.0-cp37-cp37m-macosx_10_9_x86_64.whl</a><br/>
        </body>
        </html>
=======
>>>>>>> 41c35f90
        <!--SERIAL 6405382-->"""

    def test_get_num_versions_extracted(self):
        """3 versions in dummy data, so the index for this package should have 3 entries, one for each version."""
        index_html = self.dummy_data
<<<<<<< HEAD
        index = simple.parse_file_index(index_html)
=======
        index = simple.parse_archive_links(index_html)
>>>>>>> 41c35f90
        assert len(index) == 3

    def test_get_num_files_per_version_extracted(self):
        """Each version contains 3 files."""

<<<<<<< HEAD
        index = simple.parse_file_index(self.dummy_data)
=======
        index = simple.parse_archive_links(self.dummy_data)
>>>>>>> 41c35f90
        assert len(index["1.0.0"]) == 3
        assert len(index["2.0.0"]) == 3
        assert len(index["3.0.0"]) == 3

<<<<<<< HEAD
    def test_signature_values_extracted(self):
        """Each package has a hash that coincides with the OS and version of the file."""
        index = simple.parse_file_index(self.dummy_data)
=======
    def test_get_expected_file(self):
        """Ensure the file name is present in the list."""
        index = simple.parse_archive_links(self.dummy_data)
        index["1.0.0"]
        found_a_file = False
        for pkg_file in index["1.0.0"]:
            found_a_file = (
                found_a_file
                or pkg_file.filename == "test_package-1.0.0-cp37-cp37m-win_amd64.whl"
            )
        assert found_a_file

    def test_signature_values_extracted(self):
        """Each package has a hash that coincides with the OS and version of the file."""
        index = simple.parse_archive_links(self.dummy_data)
>>>>>>> 41c35f90

        for version in index:
            if version == "1.0.0":
                hash_list = ["windows100", "linux100", "mac100"]
            elif version == "2.0.0":
                hash_list = ["windows200", "linux200", "mac200"]
            elif version == "3.0.0":
                hash_list = ["windows300", "linux300", "mac300"]
            else:
                assert False  # need a new version?

            for pkg_file in index[version]:
                assert pkg_file.hash[1] in hash_list

    def test_python_version_required(self):
        """All package files require python >=3.7, >=3.8, or >=3.8.1."""
<<<<<<< HEAD
        index = simple.parse_file_index(self.dummy_data)
=======
        index = simple.parse_archive_links(self.dummy_data)
>>>>>>> 41c35f90

        for version in index:
            for pkg_file in index[version]:
                assert pkg_file.requires_python in [">=3.7", ">=3.8", ">=3.8.1"]

    def test_gpg_sig_extracted(self):
        """Determine if a gpg-sig is available for the file."""
<<<<<<< HEAD
        index = simple.parse_file_index(self.dummy_data)
=======
        index = simple.parse_archive_links(self.dummy_data)
>>>>>>> 41c35f90

        for version in index:
            if version == "1.0.0":
                # Version 1.0.0 files don't have it specified, should be None
                expected_gpg = None
            elif version == "2.0.0":
                # Version 2.0.0 files have data-gpg-sig set to False
                expected_gpg = False
            elif version == "3.0.0":
                # Version 3.0.0 files have data-gpg-sig set to True
                expected_gpg = True
            else:
                assert False  # Did we add another version to the dummy data?

            for pkg_file in index[version]:
                assert pkg_file.gpg_sig is expected_gpg

    def test_get_package_index_real_data(self):
        index_html = importlib.resources.read_text(data, "simple.numpy.html")
<<<<<<< HEAD
        index = simple.parse_file_index(index_html)
=======
        index = simple.parse_archive_links(index_html)
>>>>>>> 41c35f90
        assert len(index) == 75
        assert len(index["1.18.0"]) == len(index["1.18.1"]) == 20<|MERGE_RESOLUTION|>--- conflicted
+++ resolved
@@ -100,65 +100,22 @@
             <a href="/packages/1/test_package-3.0.0-cp37-cp37m-macosx_10_9_x86_64.whl#sha256=mac300" data-requires-python="&gt;=3.8.1" data-gpg-sig="true">test_package-3.0.0-cp37-cp37m-macosx_10_9_x86_64.whl</a><br/>
         </body>
         </html>
-<<<<<<< HEAD
-    """
-    index = simple.parse_projects_index(index_html)
-    assert index["package-name"] == "/project/package-name/"
-
-
-class TestPackageIndexParsing:
-
-    dummy_data = """<!DOCTYPE html>
-        <html>
-        <head>
-            <title>Links for test_package</title>
-        </head>
-        <body>
-            <h1>Links for test_package</h1>
-            <a href="/packages/1/test_package-1.0.0-cp37-cp37m-win_amd64.whl#sha256=windows100" data-requires-python="&gt;=3.7">test_package-1.0.0-cp37-cp37m-win_amd64.whl</a><br/>
-            <a href="/packages/1/test_package-1.0.0-cp37-cp37m-manylinux1_x86_64.whl#sha256=linux100" data-requires-python="&gt;=3.7">test_package-1.0.0-cp37-cp37m-manylinux1_x86_64.whl</a><br/>
-            <a href="/packages/1/test_package-1.0.0-cp37-cp37m-macosx_10_9_x86_64.whl#sha256=mac100" data-requires-python="&gt;=3.7">test_package-1.0.0-cp37-cp37m-macosx_10_9_x86_64.whl</a><br/>
-
-            <a href="/packages/1/test_package-2.0.0-cp37-cp37m-win_amd64.whl#sha256=windows200" data-requires-python="&gt;=3.8" data-gpg-sig="false">test_package-2.0.0-cp37-cp37m-win_amd64.whl</a><br/>
-            <a href="/packages/1/test_package-2.0.0-cp37-cp37m-manylinux1_x86_64.whl#sha256=linux200" data-requires-python="&gt;=3.8" data-gpg-sig="false">test_package-2.0.0-cp37-cp37m-manylinux1_x86_64.whl</a><br/>
-            <a href="/packages/1/test_package-2.0.0-cp37-cp37m-macosx_10_9_x86_64.whl#sha256=mac200" data-requires-python="&gt;=3.8" data-gpg-sig="false">test_package-2.0.0-cp37-cp37m-macosx_10_9_x86_64.whl</a><br/>
-
-            <a href="/packages/1/test_package-3.0.0-cp37-cp37m-win_amd64.whl#sha256=windows300" data-requires-python="&gt;=3.8.1" data-gpg-sig="true">test_package-3.0.0-cp37-cp37m-win_amd64.whl</a><br/>
-            <a href="/packages/1/test_package-3.0.0-cp37-cp37m-manylinux1_x86_64.whl#sha256=linux300" data-requires-python="&gt;=3.8.1" data-gpg-sig="true">test_package-3.0.0-cp37-cp37m-manylinux1_x86_64.whl</a><br/>
-            <a href="/packages/1/test_package-3.0.0-cp37-cp37m-macosx_10_9_x86_64.whl#sha256=mac300" data-requires-python="&gt;=3.8.1" data-gpg-sig="true">test_package-3.0.0-cp37-cp37m-macosx_10_9_x86_64.whl</a><br/>
-        </body>
-        </html>
-=======
->>>>>>> 41c35f90
         <!--SERIAL 6405382-->"""
 
     def test_get_num_versions_extracted(self):
         """3 versions in dummy data, so the index for this package should have 3 entries, one for each version."""
         index_html = self.dummy_data
-<<<<<<< HEAD
-        index = simple.parse_file_index(index_html)
-=======
         index = simple.parse_archive_links(index_html)
->>>>>>> 41c35f90
         assert len(index) == 3
 
     def test_get_num_files_per_version_extracted(self):
         """Each version contains 3 files."""
 
-<<<<<<< HEAD
-        index = simple.parse_file_index(self.dummy_data)
-=======
         index = simple.parse_archive_links(self.dummy_data)
->>>>>>> 41c35f90
         assert len(index["1.0.0"]) == 3
         assert len(index["2.0.0"]) == 3
         assert len(index["3.0.0"]) == 3
 
-<<<<<<< HEAD
-    def test_signature_values_extracted(self):
-        """Each package has a hash that coincides with the OS and version of the file."""
-        index = simple.parse_file_index(self.dummy_data)
-=======
     def test_get_expected_file(self):
         """Ensure the file name is present in the list."""
         index = simple.parse_archive_links(self.dummy_data)
@@ -174,7 +131,6 @@
     def test_signature_values_extracted(self):
         """Each package has a hash that coincides with the OS and version of the file."""
         index = simple.parse_archive_links(self.dummy_data)
->>>>>>> 41c35f90
 
         for version in index:
             if version == "1.0.0":
@@ -191,11 +147,7 @@
 
     def test_python_version_required(self):
         """All package files require python >=3.7, >=3.8, or >=3.8.1."""
-<<<<<<< HEAD
-        index = simple.parse_file_index(self.dummy_data)
-=======
         index = simple.parse_archive_links(self.dummy_data)
->>>>>>> 41c35f90
 
         for version in index:
             for pkg_file in index[version]:
@@ -203,11 +155,7 @@
 
     def test_gpg_sig_extracted(self):
         """Determine if a gpg-sig is available for the file."""
-<<<<<<< HEAD
-        index = simple.parse_file_index(self.dummy_data)
-=======
         index = simple.parse_archive_links(self.dummy_data)
->>>>>>> 41c35f90
 
         for version in index:
             if version == "1.0.0":
@@ -227,10 +175,6 @@
 
     def test_get_package_index_real_data(self):
         index_html = importlib.resources.read_text(data, "simple.numpy.html")
-<<<<<<< HEAD
-        index = simple.parse_file_index(index_html)
-=======
         index = simple.parse_archive_links(index_html)
->>>>>>> 41c35f90
         assert len(index) == 75
         assert len(index["1.18.0"]) == len(index["1.18.1"]) == 20